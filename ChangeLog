--- conflicted
+++ resolved
@@ -1,12 +1,9 @@
-<<<<<<< HEAD
-=======
 2011-07-30  ddegroot
 
 	* [r2669] ChangeLog, autoconf/asterisk.m4, autoconf/extra.m4,
 	  configure, src/sccp_config.c: Fix devicestate.h handling for
 	  older versions of asterisk 1.6.0
 
->>>>>>> 7b39d1b3
 2011-07-29  ddegroot
 
 	* [r2668] ChangeLog, src/config.h.in, src/sccp_actions.c,
