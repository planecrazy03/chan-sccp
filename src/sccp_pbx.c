--- conflicted
+++ resolved
@@ -606,17 +606,11 @@
 	}
 
 	if (d) {
-<<<<<<< HEAD
-		d->monitorFeature.status &= ~SCCP_FEATURE_MONITOR_STATE_ACTIVE;
-		sccp_log((DEBUGCAT_PBX)) (VERBOSE_PREFIX_3 "%s: Reset monitor state after hangup\n", DEV_ID_LOG(d));
-		sccp_feat_changed(d, NULL, SCCP_FEATURE_MONITOR);
-=======
 		if (d->monitorFeature.status & SCCP_FEATURE_MONITOR_STATE_ACTIVE) {
 			d->monitorFeature.status &= ~SCCP_FEATURE_MONITOR_STATE_ACTIVE;
 			sccp_log((DEBUGCAT_PBX)) (VERBOSE_PREFIX_3 "%s: Reset monitor state after hangup\n", DEV_ID_LOG(d));
 			sccp_feat_changed(d, NULL, SCCP_FEATURE_MONITOR);
 		}
->>>>>>> 26e52439
 
 		if (SCCP_CHANNELSTATE_DOWN != c->state || SCCP_CHANNELSTATE_ONHOOK != c->state) {
 			sccp_indicate(d, c, SCCP_CHANNELSTATE_ONHOOK);
@@ -649,17 +643,10 @@
 	int res = 0;
 
 	sccp_log((DEBUGCAT_PBX + DEBUGCAT_DEVICE)) (VERBOSE_PREFIX_3 "SCCP: sccp_pbx_answer\n");
-<<<<<<< HEAD
 
 	/* \todo perhaps we should lock channel here. */
 	AUTO_RELEASE sccp_channel_t *c = sccp_channel_retain(channel);
 
-=======
-
-	/* \todo perhaps we should lock channel here. */
-	AUTO_RELEASE sccp_channel_t *c = sccp_channel_retain(channel);
-
->>>>>>> 26e52439
 	if (!c) {
 		return -1;
 	}
@@ -793,7 +780,6 @@
 	PBX_CHANNEL_TYPE *tmp;
 	AUTO_RELEASE sccp_channel_t *c = sccp_channel_retain(channel);
 	AUTO_RELEASE sccp_device_t *d = NULL;
-<<<<<<< HEAD
 
 	if (!c) {
 		return -1;
@@ -801,15 +787,6 @@
 #ifndef CS_AST_CHANNEL_HAS_CID
 	char cidtmp[256];
 
-=======
-
-	if (!c) {
-		return -1;
-	}
-#ifndef CS_AST_CHANNEL_HAS_CID
-	char cidtmp[256];
-
->>>>>>> 26e52439
 	memset(&cidtmp, 0, sizeof(cidtmp));
 #endif														// CS_AST_CHANNEL_HAS_CID
 
@@ -1242,7 +1219,6 @@
 						pbx_builtin_setvar_helper(c->owner, "SCCP_MEETME_ROOM", shortenedNumber);
 					}
 					sccp_copy_string(shortenedNumber, c->line->meetmenum, sizeof(shortenedNumber));
-<<<<<<< HEAD
 
 					//sccp_copy_string(c->dialedNumber, SKINNY_DISP_CONFERENCE, sizeof(c->dialedNumber));
 					sccp_log((DEBUGCAT_CORE)) (VERBOSE_PREFIX_3 "%s: (sccp_pbx_softswitch) Start Meetme Thread\n", d->id);
@@ -1308,73 +1284,6 @@
 			sccp_log((DEBUGCAT_PBX)) (VERBOSE_PREFIX_3 "SCCP: (sccp_pbx_softswitch) set variable SKINNY_PRIVATE to: %s\n", c->privacy ? "1" : "0");
 			if (c->privacy) {
 
-=======
-
-					//sccp_copy_string(c->dialedNumber, SKINNY_DISP_CONFERENCE, sizeof(c->dialedNumber));
-					sccp_log((DEBUGCAT_CORE)) (VERBOSE_PREFIX_3 "%s: (sccp_pbx_softswitch) Start Meetme Thread\n", d->id);
-					sccp_feat_meetme_start(c);						/* Copied from Federico Santulli */
-					sccp_log((DEBUGCAT_CORE)) (VERBOSE_PREFIX_3 "%s: (sccp_pbx_softswitch) Meetme Thread Started\n", d->id);
-					goto EXIT_FUNC;
-				} else {
-					// without a number we can also close the call. Isn't it true ?
-					sccp_channel_endcall(c);
-					goto EXIT_FUNC;
-				}
-				break;
-			case SCCP_SOFTSWITCH_GETBARGEEXTEN:
-				// like we're dialing but we're not :)
-				sccp_log((DEBUGCAT_PBX)) (VERBOSE_PREFIX_3 "%s: (sccp_pbx_softswitch) Get Barge Extension\n", d->id);
-				sccp_indicate(d, c, SCCP_CHANNELSTATE_DIALING);
-				sccp_device_sendcallstate(d, instance, c->callid, SKINNY_CALLSTATE_PROCEED, SKINNY_CALLPRIORITY_LOW, SKINNY_CALLINFO_VISIBILITY_DEFAULT);
-				sccp_channel_send_callinfo(d, c);
-
-				sccp_dev_clearprompt(d, instance, c->callid);
-				sccp_dev_displayprompt(d, instance, c->callid, SKINNY_DISP_CALL_PROCEED, GLOB(digittimeout));
-				if (!sccp_strlen_zero(shortenedNumber)) {
-					sccp_log((DEBUGCAT_CORE)) (VERBOSE_PREFIX_3 "%s: (sccp_pbx_softswitch) Device request to barge exten '%s'\n", d->id, shortenedNumber);
-					if (sccp_feat_barge(c, shortenedNumber)) {
-						sccp_indicate(d, c, SCCP_CHANNELSTATE_INVALIDNUMBER);
-					}
-				} else {
-					// without a number we can also close the call. Isn't it true ?
-					sccp_channel_endcall(c);
-				}
-				goto EXIT_FUNC;									// leave simpleswitch without dial
-			case SCCP_SOFTSWITCH_GETCBARGEROOM:
-				sccp_log((DEBUGCAT_PBX)) (VERBOSE_PREFIX_3 "%s: (sccp_pbx_softswitch) Get Conference Barge Extension\n", d->id);
-				// like we're dialing but we're not :)
-				sccp_indicate(d, c, SCCP_CHANNELSTATE_DIALING);
-				sccp_device_sendcallstate(d, instance, c->callid, SKINNY_CALLSTATE_PROCEED, SKINNY_CALLPRIORITY_LOW, SKINNY_CALLINFO_VISIBILITY_DEFAULT);
-				sccp_channel_send_callinfo(d, c);
-				sccp_dev_clearprompt(d, instance, c->callid);
-				sccp_dev_displayprompt(d, instance, c->callid, SKINNY_DISP_CALL_PROCEED, GLOB(digittimeout));
-				if (!sccp_strlen_zero(shortenedNumber)) {
-					sccp_log((DEBUGCAT_CORE)) (VERBOSE_PREFIX_3 "%s: (sccp_pbx_softswitch) Device request to barge conference '%s'\n", d->id, shortenedNumber);
-					if (sccp_feat_cbarge(c, shortenedNumber)) {
-						sccp_indicate(d, c, SCCP_CHANNELSTATE_INVALIDNUMBER);
-					}
-				} else {
-					// without a number we can also close the call. Isn't it true ?
-					sccp_channel_endcall(c);
-				}
-				goto EXIT_FUNC;									// leave simpleswitch without dial
-			case SCCP_SOFTSWITCH_SENTINEL:
-				sccp_log((DEBUGCAT_PBX)) (VERBOSE_PREFIX_3 "%s: (sccp_pbx_softswitch) Unknown Softswitch Request\n", d->id);
-				goto EXIT_FUNC;
-			case SCCP_SOFTSWITCH_DIAL:
-				sccp_log((DEBUGCAT_PBX)) (VERBOSE_PREFIX_3 "%s: (sccp_pbx_softswitch) Dial Extension %s\n", d->id, shortenedNumber);
-				//sccp_channel_set_calledparty(c, NULL, shortenedNumber);
-				//sccp_channel_set_calledparty(c, "", c->dialedNumber);
-				sccp_indicate(d, c, SCCP_CHANNELSTATE_DIALING);
-				/* fall through */
-		}
-
-		/* set private variable */
-		if (pbx_channel && !pbx_check_hangup(pbx_channel)) {
-			sccp_log((DEBUGCAT_PBX)) (VERBOSE_PREFIX_3 "SCCP: (sccp_pbx_softswitch) set variable SKINNY_PRIVATE to: %s\n", c->privacy ? "1" : "0");
-			if (c->privacy) {
-
->>>>>>> 26e52439
 				//pbx_channel->cid.cid_pres = AST_PRES_PROHIB_USER_NUMBER_NOT_SCREENED;
 				sccp_channel_set_calleridPresentation(c, CALLERID_PRESENTATION_FORBIDDEN);
 			}
