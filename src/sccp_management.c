--- conflicted
+++ resolved
@@ -5,13 +5,8 @@
  * \note        This program is free software and may be modified and distributed under the terms of the GNU Public License.
  *              See the LICENSE file at the top of the source tree.
  * 
-<<<<<<< HEAD
  * $Date$
  * $Revision$  
-=======
- * $Date: 2015-12-06 23:58:48 +0100 (zo, 06 dec 2015) $
- * $Revision: 6476 $  
->>>>>>> 26e52439
  */
 #include <config.h>
 #ifdef CS_SCCP_MANAGER
@@ -27,11 +22,7 @@
 #include "sccp_socket.h"
 #include "asterisk/threadstorage.h"
 
-<<<<<<< HEAD
 SCCP_FILE_VERSION(__FILE__, "$Revision$");
-=======
-SCCP_FILE_VERSION(__FILE__, "$Revision: 6476 $");
->>>>>>> 26e52439
 
 /*
  * Descriptions
@@ -595,7 +586,6 @@
 	const char *DNDState = astman_get_header(m, "DNDState");
 	uint prevStatus = 0;
 	char retValStr[64] = "";
-<<<<<<< HEAD
 
 	/** we need the device for resuming calls */
 	if (sccp_strlen_zero(deviceName)) {
@@ -637,49 +627,6 @@
 		return 0;
 	}
 
-=======
-
-	/** we need the device for resuming calls */
-	if (sccp_strlen_zero(deviceName)) {
-		astman_send_error(s, m, "Devicename variable is required.");
-		return 0;
-	}
-	if (sccp_strlen_zero(DNDState)) {
-		astman_send_error(s, m, "DNDState variable is required.");
-		return 0;
-	}
-	//astman_append(s, "remove channel '%s' from hold\n", channelId);
-	AUTO_RELEASE sccp_device_t *d = sccp_device_find_byid(deviceName, FALSE);
-
-	if (d) {
-		if (d->dndFeature.enabled) {
-			prevStatus = d->dndFeature.status;
-			if (sccp_strcaseequals("reject", DNDState)) {
-				d->dndFeature.status = SCCP_DNDMODE_REJECT;
-			} else if (sccp_strcaseequals("silent", DNDState)) {
-				d->dndFeature.status = SCCP_DNDMODE_SILENT;
-			} else if (sccp_strcaseequals("off", DNDState)) {
-				d->dndFeature.status = SCCP_DNDMODE_OFF;
-			} else {
-				astman_send_error(s, m, "DNDState Variable has to be one of (on/off/reject/silent).");
-			}
-
-			if (d->dndFeature.status != prevStatus) {
-				snprintf(retValStr, sizeof(retValStr), "Device %s DND has been set to %s", d->id, sccp_dndmode2str(d->dndFeature.status));
-				sccp_feat_changed(d, NULL, SCCP_FEATURE_DND);
-				sccp_dev_check_displayprompt(d);
-			} else {
-				snprintf(retValStr, sizeof(retValStr), "Device %s DND state unchanged", d->id);
-			}
-		} else {
-			astman_send_error(s, m, "DND Feature not enabled on this device.");
-		}
-	} else {
-		astman_send_error(s, m, "Device could not be found.");
-		return 0;
-	}
-
->>>>>>> 26e52439
 	astman_send_ack(s, m, retValStr);
 	return 0;
 }
@@ -885,111 +832,10 @@
 		astman_send_error(s, m, retValStr);
 	} else {
 		astman_send_ack(s, m, retValStr);
-<<<<<<< HEAD
-	}
-	return 0;
-}
-
-#if HAVE_PBX_MANAGER_HOOK_H
-
-/**
- * parse string from management hook to struct message
- * 
- */
-static void sccp_asterisk_parseStrToAstMessage(char *str, struct message *m)
-{
-	int x = 0;
-	int curlen;
-
-	curlen = sccp_strlen(str);
-	for (x = 0; x < curlen; x++) {
-		int cr;												/* set if we have \r */
-
-		if (str[x] == '\r' && x + 1 < curlen && str[x + 1] == '\n') {
-			cr = 2;											/* Found. Update length to include \r\n */
-		} else if (str[x] == '\n') {
-			cr = 1;											/* also accept \n only */
-		} else {
-			continue;
-		}
-		/* don't keep empty lines */
-		if (x && m->hdrcount < ARRAY_LEN(m->headers)) {
-			/* ... but trim \r\n and terminate the header string */
-			str[x] = '\0';
-			m->headers[m->hdrcount++] = str;
-		}
-		x += cr;
-		curlen -= x;											/* remaining size */
-		str += x;											/* update pointer */
-		x = -1;												/* reset loop */
-	}
-}
-
-/**
- * 
- * 
- * 
- */
-static int sccp_asterisk_managerHookHelper(int category, const char *event, char *content)
-{
-	PBX_CHANNEL_TYPE *pbxchannel = NULL;
-	PBX_CHANNEL_TYPE *pbxBridge = NULL;
-	char *str, *dupStr;
-
-	if (EVENT_FLAG_CALL == category) {
-		if (!strcasecmp("MonitorStart", event) || !strcasecmp("MonitorStop", event)) {
-			struct message m = { 0 };
-
-			str = dupStr = pbx_strdupa(content); /** need a dup, because converter to message structure will modify the str */
-
-			sccp_asterisk_parseStrToAstMessage(str, &m); /** convert to message structure to use the astman_get_header function */
-			const char *channelName = astman_get_header(&m, "Channel");
-
-			pbxchannel = pbx_channel_get_by_name(channelName);
-#if ASTERISK_VERSION_GROUP == 106
-			pbx_channel_unlock(pbxchannel);
-#endif
-
-			AUTO_RELEASE sccp_channel_t *channel = NULL;
-
-			if (pbxchannel && (CS_AST_CHANNEL_PVT_IS_SCCP(pbxchannel))) {
-				channel = get_sccp_channel_from_pbx_channel(pbxchannel);
-			} else if (pbxchannel && ((pbxBridge = pbx_channel_get_by_name(pbx_builtin_getvar_helper(pbxchannel, "BRIDGEPEER"))) != NULL) && (CS_AST_CHANNEL_PVT_IS_SCCP(pbxBridge))) {
-				channel = get_sccp_channel_from_pbx_channel(pbxBridge);
-#if ASTERISK_VERSION_GROUP == 106
-				pbx_channel_unlock(pbxBridge);
-#endif
-			}
-
-			if (channel) {
-				AUTO_RELEASE sccp_device_t *d = sccp_channel_getDevice_retained(channel);
-
-				if (d) {
-					if (!strcasecmp("MonitorStart", event)) {
-						d->monitorFeature.status |= SCCP_FEATURE_MONITOR_STATE_ACTIVE;
-					} else {
-						d->monitorFeature.status &= ~SCCP_FEATURE_MONITOR_STATE_ACTIVE;
-					}
-					sccp_msg_t *msg_out = NULL;
-
-					REQ(msg_out, RecordingStatusMessage);
-
-					msg_out->data.RecordingStatusMessage.lel_callReference = htolel(channel->callid);
-					msg_out->data.RecordingStatusMessage.lel_status = (d->monitorFeature.status & SCCP_FEATURE_MONITOR_STATE_ACTIVE) ? htolel(1) : htolel(0);
-					sccp_dev_send(d, msg_out);
-
-					sccp_feat_changed(d, NULL, SCCP_FEATURE_MONITOR);
-				}
-			}
-		}
-=======
->>>>>>> 26e52439
-	}
-	return 0;
-}
-
-<<<<<<< HEAD
-=======
+	}
+	return 0;
+}
+
 #if HAVE_PBX_MANAGER_HOOK_H
 
 /**
@@ -1077,7 +923,6 @@
 					} else {
 						d->monitorFeature.status &= ~SCCP_FEATURE_MONITOR_STATE_ACTIVE;
 					}
-
 					sccp_msg_t *msg_out = NULL;
 					REQ(msg_out, RecordingStatusMessage);
 					msg_out->data.RecordingStatusMessage.lel_callReference = htolel(channel->callid);
@@ -1092,7 +937,6 @@
 	return 0;
 }
 
->>>>>>> 26e52439
 AST_THREADSTORAGE(hookresult_threadbuf);
 #define HOOKRESULT_INITSIZE   DEFAULT_PBX_STR_BUFFERSIZE
 /*
@@ -1126,22 +970,12 @@
         }
 
 	struct manager_custom_hook hook = {__FILE__, __sccp_manager_hookresult};
-<<<<<<< HEAD
-	sccp_log(DEBUGCAT_CORE)("SCCP: Sending AMI Command: %s\n", manager_command);
         failure = ast_hook_send_action(&hook, manager_command);							/* "Action: ParkedCalls\r\n" */
         if (!failure) {
 		sccp_log(DEBUGCAT_CORE)("SCCP: Sending AMI Result String: %s\n", pbx_str_buffer(buf));
         	*outStr = pbx_strdup(pbx_str_buffer(buf));
         }
-=======
-	//sccp_log(DEBUGCAT_CORE)("SCCP: Sending AMI Command: %s\n", manager_command);
-        failure = ast_hook_send_action(&hook, manager_command);							/* "Action: ParkedCalls\r\n" */
-        if (!failure) {
-		sccp_log(DEBUGCAT_CORE)("SCCP: Sending AMI Result:\n[%s]\n", pbx_str_buffer(buf));
-        	*outStr = strdup(pbx_str_buffer(buf));
-        }
        	ast_str_reset(buf);
->>>>>>> 26e52439
         return !failure ? TRUE : FALSE;
 #else
 	sccp_log(DEBUGCAT_CORE)("SCCP: ast_hook_send_action is not available in asterisk-1.6\n");
