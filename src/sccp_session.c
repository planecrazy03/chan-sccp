/*!
 * \file	sccp_session.c
 * \brief       SCCP Session Class
 * \author      Sergio Chersovani <mlists [at] c-net.it>
 * \note	Reworked, but based on chan_sccp code.
 *		The original chan_sccp driver that was made by Zozo which itself was derived from the chan_skinny driver.
 *		Modified by Jan Czmok and Julien Goodwin
 * \note	This program is free software and may be modified and distributed under the terms of the GNU Public License.
 *		See the LICENSE file at the top of the source tree.
 */
#include "config.h"
#include "common.h"
#include "sccp_session.h"

SCCP_FILE_VERSION(__FILE__, "");

#include "sccp_actions.h"
#include "sccp_cli.h"
#include "sccp_device.h"
#include "sccp_netsock.h"
#include "sccp_utils.h"
#include <netinet/in.h>

#ifndef CS_USE_POLL_COMPAT
#include <poll.h>
#include <sys/poll.h>
#else
#define AST_POLL_COMPAT 1
#include <asterisk/poll-compat.h>
#endif
#ifdef pbx_poll
#define sccp_netsock_poll pbx_poll
#else
#define sccp_netsock_poll poll
#endif
#ifdef HAVE_PBX_ACL_H				// AST_SENSE_ALLOW
#  include <asterisk/acl.h>
#endif
#include <asterisk/cli.h>

#define WRITE_BACKOFF 500											/* backoff time in millisecs, doubled every write retry (150+300+600+1200+2400+4800 = 9450 millisecs = 9.5 sec) */
#define SESSION_DEVICE_CLEANUP_TIME 10										/* wait time before destroying a device on thread exit */
<<<<<<< HEAD
#define KEEPALIVE_ADDITIONAL_PERCENT 50										/* extra time allowed for device keepalive overrun (percentage of GLOB(keepalive)) */
#define KEEPALIVE_ADDITIONAL_PERCENT_ON_CALL 130								/* extra time allowed for device keepalive overrun (percentage of GLOB(keepalive)) */
=======
#define KEEPALIVE_ADDITIONAL_PERCENT_SESSION 1.05								/* extra time allowed for device keepalive overrun (percentage of GLOB(keepalive)) */
#define KEEPALIVE_ADDITIONAL_PERCENT_DEVICE 1.20								/* extra time allowed for device keepalive overrun (percentage of GLOB(keepalive)) */
#define KEEPALIVE_ADDITIONAL_PERCENT_ON_CALL 2.00								/* extra time allowed for device keepalive overrun (percentage of GLOB(keepalive)) */
>>>>>>> 3a043c6e

/* Lock Macro for Sessions */
#define sccp_session_lock(x)			pbx_mutex_lock(&(x)->lock)
#define sccp_session_unlock(x)			pbx_mutex_unlock(&(x)->lock)
#define sccp_session_trylock(x)			pbx_mutex_trylock(&(x)->lock)
/* */

void destroy_session(sccp_session_t * s, uint8_t cleanupTime);
void sccp_netsock_device_thread_exit(void *session);
void *sccp_netsock_device_thread(void *session);
<<<<<<< HEAD
void __sccp_session_stopthread(sessionPtr session, uint8_t newRegistrationState);
=======
sccp_session_t *sccp_session_findByDevice(const sccp_device_t * device);
sccp_session_t *sccp_session_findByIP(const struct sockaddr_storage *sin);
void sccp_session_destroySessionsByDeviceName(const char *name);
gcc_inline void calc_wait_time(sccp_session_t *s);
>>>>>>> 3a043c6e

/*!
 * \brief SCCP Session Structure
 * \note This contains the current session the phone is in
 */
struct sccp_session {
	time_t lastKeepAlive;											/*!< Last KeepAlive Time */
	uint16_t keepAlive;
	uint16_t keepAliveInterval;
	SCCP_RWLIST_ENTRY (sccp_session_t) list;								/*!< Linked List Entry for this Session */
	sccp_device_t *device;											/*!< Associated Device */
	struct pollfd fds[1];											/*!< File Descriptor */
	struct sockaddr_storage sin;										/*!< Incoming Socket Address */
	uint32_t protocolType;
	volatile boolean_t session_stop;									/*!< Signal Session Stop */
	sccp_mutex_t write_lock;										/*!< Prevent multiple threads writing to the socket at the same time */
	sccp_mutex_t lock;											/*!< Asterisk: Lock Me Up and Tie me Down */
	pthread_t session_thread;										/*!< Session Thread */
	struct sockaddr_storage ourip;										/*!< Our IP is for rtp use */
	struct sockaddr_storage ourIPv4;
	char designator[40];
};														/*!< SCCP Session Structure */

boolean_t sccp_session_getOurIP(constSessionPtr session, struct sockaddr_storage * const sockAddrStorage, int family)
{
	if (session && sockAddrStorage) {
		if (!sccp_netsock_is_any_addr(&session->ourip)) {
			switch (family) {
				case 0:
					memcpy(sockAddrStorage, &session->ourip, sizeof(struct sockaddr_storage));
					break;
				case AF_INET:
					((struct sockaddr_in *) sockAddrStorage)->sin_addr = ((struct sockaddr_in *) &session->ourip)->sin_addr;
					break;
				case AF_INET6:
					((struct sockaddr_in6 *) sockAddrStorage)->sin6_addr = ((struct sockaddr_in6 *) &session->ourip)->sin6_addr;
					break;
			}
			return TRUE;
		}
	}
	return FALSE;
}

boolean_t sccp_session_getSas(constSessionPtr session, struct sockaddr_storage * const sockAddrStorage)
{
	if (session && sockAddrStorage) {
		memcpy(sockAddrStorage, &session->sin, sizeof(struct sockaddr_storage));
		return TRUE;
	}
	return FALSE;
}

/*!
 * \brief Exchange Socket Addres Information from them to us
 */
static int __sccp_session_setOurAddressFromTheirs(const struct sockaddr_storage *them, struct sockaddr_storage *us)
{
	int sock;
	socklen_t slen;

	union sockaddr_union {
		struct sockaddr sa;
		struct sockaddr_storage ss;
		struct sockaddr_in sin;
		struct sockaddr_in6 sin6;
	} tmp_addr = {
		.ss = *them,
	};

	if (sccp_netsock_is_IPv6(them)) {
		tmp_addr.sin6.sin6_port = htons(sccp_netsock_getPort(&GLOB(bindaddr)));
		slen = sizeof(struct sockaddr_in6);
	} else if (sccp_netsock_is_IPv4(them)) {
		tmp_addr.sin.sin_port = htons(sccp_netsock_getPort(&GLOB(bindaddr)));
		slen = sizeof(struct sockaddr_in);
	} else {
		pbx_log(LOG_WARNING, "SCCP: getOurAddressfor Unspecified them format: %s\n", sccp_netsock_stringify(them));
		return -1;
	}

	if ((sock = socket(tmp_addr.ss.ss_family, SOCK_DGRAM, 0)) < 0) {
		return -1;
	}

	if (connect(sock, &tmp_addr.sa, sizeof(tmp_addr))) {
		pbx_log(LOG_WARNING, "SCCP: getOurAddressfor Failed to connect to %s\n", sccp_netsock_stringify(them));
		close(sock);
		return -1;
	}
	if (getsockname(sock, &tmp_addr.sa, &slen)) {
		close(sock);
		return -1;
	}
	close(sock);
	memcpy(us, &tmp_addr, slen);
	return 0;
}

int sccp_session_setOurIP4Address(constSessionPtr session, const struct sockaddr_storage *addr)
{
	sccp_session_t * const s = (sccp_session_t * const)session;						/* discard const */
	if (s) {
		return __sccp_session_setOurAddressFromTheirs(addr, &s->ourIPv4);
	}
	return -2;
}

static void socket_get_error(constSessionPtr s, const char* file, int line, const char *function, int __errnum)
{
	if (errno) {
		if (errno == ECONNRESET) {
			sccp_log(DEBUGCAT_SOCKET)(VERBOSE_PREFIX_3 "%s: Connection reset by peer\n", DEV_ID_LOG(s->device));
		} else {
			sccp_log(DEBUGCAT_SOCKET)(VERBOSE_PREFIX_3 "%s (%s:%d:%s) Socket returned error: '%s (%d)')\n", DEV_ID_LOG(s->device), file, line, function, strerror(errno), errno);
		}
	} else {
		if (!s || s->fds[0].fd <= 0) {
			return;
		}
		int mysocket = s->fds[0].fd;
		int error = 0;
		socklen_t error_len = sizeof(error);
		if ((mysocket && getsockopt(mysocket, SOL_SOCKET, SO_ERROR, &error, &error_len) == 0) && error != 0) {
			sccp_log(DEBUGCAT_SOCKET)(VERBOSE_PREFIX_3 "%s: (%s:%d:%s) SO_ERROR: %s (%d)\n", DEV_ID_LOG(s->device), file, line, function, strerror(error), error);
		}
	}
}

static int session_dissect_header(sccp_session_t * s, sccp_header_t * header)
{
	int result = -1;
	unsigned int packetSize = header->length = letohl(header->length);
	int protocolVersion = letohl(header->lel_protocolVer);
	sccp_mid_t messageId = letohl(header->lel_messageId);

	do {
		// dissecting header to see if we have a valid sccp message, that we can handle
		if (packetSize < 4 || packetSize > SCCP_MAX_PACKET - 8) {
			pbx_log(LOG_ERROR, "%s: (session_dissect_header) Size of the data payload in the packet (messageId: %u, protocolVersion: %u / 0x0%x) is out of bounds: %d < %u > %d, close connection !\n", DEV_ID_LOG(s->device), messageId, protocolVersion, protocolVersion, 4, packetSize, (int) (SCCP_MAX_PACKET - 8));
			return -2;
		}

		if (protocolVersion > 0 && !(sccp_protocol_isProtocolSupported(s->protocolType, protocolVersion))) {
			pbx_log(LOG_ERROR, "%s: (session_dissect_header) protocolversion %u is unknown, cancelling read.\n", DEV_ID_LOG(s->device), protocolVersion);
			break;
		}

		const struct messagetype *msgtype;
		if (messageId <= SCCP_MESSAGE_HIGH_BOUNDARY) {
			msgtype = &sccp_messagetypes[messageId];
			if (msgtype->messageId == messageId) {
				return msgtype->size + SCCP_PACKET_HEADER;
			}
			pbx_log(LOG_ERROR, "%s: (session_dissect_header) messageId %d (0x%x) unknown. discarding message.\n", DEV_ID_LOG(s->device), messageId, messageId);
			break;
		} else if (messageId >= SPCP_MESSAGE_LOW_BOUNDARY && messageId <= SPCP_MESSAGE_HIGH_BOUNDARY) {
			msgtype = &spcp_messagetypes[messageId - SPCP_MESSAGE_OFFSET];
			if (msgtype->messageId == messageId) {
				return msgtype->size + SCCP_PACKET_HEADER;
			}
			pbx_log(LOG_ERROR, "%s: (session_dissect_header) messageId %d (0x%x) unknown. discarding message.\n", DEV_ID_LOG(s->device), messageId, messageId);
			break;
		} else {
			pbx_log(LOG_ERROR, "%s: (session_dissect_header) messageId out of bounds: %d < %u > %d. Or messageId unknown. discarding message.\n", DEV_ID_LOG(s->device), SCCP_MESSAGE_LOW_BOUNDARY, messageId, SPCP_MESSAGE_HIGH_BOUNDARY);
			break;
		}
	} while (0);

	return result;
}

static gcc_inline int session_buffer2msg(sccp_session_t * s, unsigned char *buffer, int lenAccordingToPacketHeader, sccp_msg_t *msg) 
{
	sccp_header_t msg_header = {0};
	memcpy(&msg_header, buffer, SCCP_PACKET_HEADER);
	int lenAccordingToOurProtocolSpec = session_dissect_header(s, &msg_header);
	if (dont_expect(lenAccordingToOurProtocolSpec < 0)) {
		if (lenAccordingToOurProtocolSpec == -2) {
			return 0;
		}
		lenAccordingToOurProtocolSpec = 0;									// unknown message, read it and discard content completely
	}
	if (dont_expect(lenAccordingToPacketHeader > lenAccordingToOurProtocolSpec)) {					// show out discarded bytes
		pbx_log(LOG_WARNING, "%s: (session_dissect_msg) Incoming message is bigger(%d) than known size(%d). Packet looks like!\n", DEV_ID_LOG(s->device), lenAccordingToPacketHeader, lenAccordingToOurProtocolSpec);
		buffer[lenAccordingToPacketHeader + 1] = '\0';								// terminate buffer
		sccp_dump_packet(buffer, lenAccordingToPacketHeader);
	}
	
	if (((unsigned int)lenAccordingToPacketHeader) < ((unsigned int)lenAccordingToOurProtocolSpec)){
		sccp_log_and((DEBUGCAT_SOCKET + DEBUGCAT_MESSAGE)) (VERBOSE_PREFIX_3 "%s: (session_dissect_msg) Incoming message is smaller(%d) than known size(%d).\n", DEV_ID_LOG(s->device), lenAccordingToPacketHeader, lenAccordingToOurProtocolSpec);
		lenAccordingToOurProtocolSpec = lenAccordingToPacketHeader;
	}

	memset(msg, 0, SCCP_MAX_PACKET);
	memcpy(msg, buffer, lenAccordingToOurProtocolSpec);
	msg->header.length = lenAccordingToOurProtocolSpec;								// patch up msg->header.length to new size
	return sccp_handle_message(msg, s);
}

static gcc_inline int process_buffer(sccp_session_t * s, sccp_msg_t *msg, unsigned char *buffer, size_t *len)
{
	int res = 0;
	while (*len >= SCCP_PACKET_HEADER && *len <= SCCP_MAX_PACKET * 2) {										// We have at least SCCP_PACKET_HEADER, so we have the payload length
		uint32_t hdr_len = buffer[0] | (buffer[1] << 8) | (buffer[2] << 16) | (buffer[3] << 24);
		uint32_t payload_len = letohl(hdr_len) + (SCCP_PACKET_HEADER - 4);
		if (*len < payload_len) {
			break;												// Too short - haven't received whole payload yet, go poll for more
		}

		pthread_setcancelstate(PTHREAD_CANCEL_ENABLE, NULL);							// allow thread to be killed while handling the message
		if (dont_expect(payload_len < SCCP_PACKET_HEADER || payload_len > SCCP_MAX_PACKET)) {
			pbx_log(LOG_ERROR, "%s: (process_buffer) Size of the data payload in the packet is bigger than max packet, close connection !\n", DEV_ID_LOG(s->device));
			res = -1;
			break;
		}
		if (dont_expect(session_buffer2msg(s, buffer, payload_len, msg) != 0)) {
			res = -2;
			break;
		}
		pthread_testcancel();
		pthread_setcancelstate(PTHREAD_CANCEL_DISABLE, NULL);

		*len -= payload_len;
		if (*len > 0) {												// Now shuffle the remaining data in the buffer back to the start
			memmove(buffer + 0, buffer + payload_len, *len);
		}
	}
	return res;
}

/*!
 * \brief Find Session in Globals Lists
 * \param s SCCP Session
 * \return boolean
 *
 * \lock
 *      - session
 */
static boolean_t sccp_session_findBySession(sccp_session_t * s)
{
	sccp_session_t *session;
	boolean_t res = FALSE;

	SCCP_RWLIST_WRLOCK(&GLOB(sessions));
	SCCP_RWLIST_TRAVERSE(&GLOB(sessions), session, list) {
		if (session == s) {
			res = TRUE;
			break;
		}
	}
	SCCP_RWLIST_UNLOCK(&GLOB(sessions));
	return res;
}

/*!
 * \brief Add a session to the global sccp_sessions list
 * \param s SCCP Session
 * \return boolean
 *
 * \lock
 *      - session
 */
static boolean_t sccp_session_addToGlobals(sccp_session_t * s)
{
	boolean_t res = FALSE;

	if (s) {
		if (!sccp_session_findBySession(s)) {;
			SCCP_RWLIST_WRLOCK(&GLOB(sessions));
			SCCP_LIST_INSERT_HEAD(&GLOB(sessions), s, list);
			res = TRUE;
			SCCP_RWLIST_UNLOCK(&GLOB(sessions));
		}
	}
	return res;
}

/*!
 * \brief Removes a session from the global sccp_sessions list
 * \param s SCCP Session
 * \return boolean
 *
 * \lock
 *      - sessions
 */
static boolean_t sccp_session_removeFromGlobals(sccp_session_t * s)
{
	sccp_session_t *session;
	boolean_t res = FALSE;

	if (s) {
		SCCP_RWLIST_WRLOCK(&GLOB(sessions));
		SCCP_RWLIST_TRAVERSE_SAFE_BEGIN(&GLOB(sessions), session, list) {
			if (session == s) {
				SCCP_LIST_REMOVE_CURRENT(list);
				res = TRUE;
				break;
			}
		}
		SCCP_RWLIST_TRAVERSE_SAFE_END;
		SCCP_RWLIST_UNLOCK(&GLOB(sessions));
	}
	return res;
}


/*!
 * \brief Terminate all session
 *
 * \lock
 *      - socket_lock
 *      - Glob(sessions)
 */
void sccp_session_terminateAll()
{
	sccp_session_t *s = NULL;

	sccp_log((DEBUGCAT_CORE)) (VERBOSE_PREFIX_2 "SCCP: Removing Sessions\n");
	SCCP_RWLIST_TRAVERSE_SAFE_BEGIN(&GLOB(sessions), s, list) {
		sccp_session_stopthread(s, SKINNY_DEVICE_RS_NONE);
	}
	SCCP_RWLIST_TRAVERSE_SAFE_END;
	
	/* give remote phone a time to close the socket */
	int waitloop = 10;
	while (!SCCP_LIST_EMPTY(&GLOB(sessions)) && waitloop-- > 0) {
		usleep(100);
	}

	if (SCCP_LIST_EMPTY(&GLOB(sessions))) {
		SCCP_RWLIST_HEAD_DESTROY(&GLOB(sessions));
	}
}

/*!
 * \brief Release device pointer from session
 * \param session SCCP Session
 */
static sccp_device_t *__sccp_session_removeDevice(sessionPtr session)
{
	sccp_device_t *return_device = NULL;

	if (session && (return_device = session->device)) {
		if (return_device->session && return_device->session != session) {
			sccp_session_removeFromGlobals(return_device->session);
		}
		sccp_device_setRegistrationState(return_device, SKINNY_DEVICE_RS_NONE);
	}
	sccp_session_lock(session);
	sccp_copy_string(session->designator, sccp_netsock_stringify(&session->ourip), sizeof(session->designator));
	session->device = NULL;
	sccp_session_unlock(session);
	return return_device;
}

/*!
 * \brief Retain device pointer in session. Replace existing pointer if necessary
 * \param session SCCP Session
 * \param device SCCP Device
 * \returns -1 when error happend, 0 if no new ref was taken and 1 if new device ref
 */
static int __sccp_session_addDevice(sessionPtr session, constDevicePtr device)
{
	int res = 0;
	sccp_device_t *new_device = NULL;
	if (session && (!device || (device && session->device != device))) {
		sccp_session_lock(session);
		new_device = sccp_device_retain(device);				/* do this before releasing anything, to prevent device cleanup if the same */
		if (session->device) {
			AUTO_RELEASE(sccp_device_t, remDevice , NULL);
			remDevice = __sccp_session_removeDevice(session);		/* implicit release */
		}
		if (device) {
			if (new_device) {
				session->device = new_device;				/* keep newly retained device */
				session->device->session = session;			/* update device session pointer */

				char buf[16] = "";
				snprintf(buf,16, "%s:%d", device->id, session->fds[0].fd);
				sccp_copy_string(session->designator, buf, sizeof(session->designator));
				res = 1;
			} else {
				res = -1;
			}
		}
		sccp_session_unlock(session);
	}
	return res;
}

/*!
 * \brief Retain device pointer in session. Replace existing pointer if necessary (ConstWrapper)
 * \param session SCCP Session
 * \param device SCCP Device
 */
int sccp_session_retainDevice(constSessionPtr session, constDevicePtr device)
{
	if (session && (!device || (device && session->device != device))) {
		sccp_session_t * s = (sccp_session_t *)session;								/* discard const */
		sccp_log((DEBUGCAT_DEVICE)) (VERBOSE_PREFIX_3 "%s: Allocating device to session (%d) %s\n", DEV_ID_LOG(device), s->fds[0].fd, sccp_netsock_stringify_addr(&s->sin));
		return __sccp_session_addDevice(s, device);
	}
	return 0;
}


void sccp_session_releaseDevice(constSessionPtr volatile session)
{
	sccp_session_t * s = (sccp_session_t *)session;									/* discard const */
	if (s) {
		AUTO_RELEASE(sccp_device_t, device , NULL);
		device = __sccp_session_removeDevice(s);
	}
}

/*!
 * \brief Destroy Socket Session
 * \param s SCCP Session
 * \param cleanupTime Cleanup Time as uint8_t, Max time before device cleanup starts
 *
 * \callgraph
 * \callergraph
 *
 * \lock
 *      - sessions
 *      - device
 */
void destroy_session(sccp_session_t * s, uint8_t cleanupTime)
{
	boolean_t found_in_list = FALSE;
	char addrStr[INET6_ADDRSTRLEN];

	if (!s) {
		return;
	}

	sccp_copy_string(addrStr, sccp_netsock_stringify_addr(&s->sin), sizeof(addrStr));

	AUTO_RELEASE(sccp_device_t, d , s->device ? sccp_device_retain(s->device) : NULL);
	if (d) {
		sccp_log((DEBUGCAT_SOCKET)) (VERBOSE_PREFIX_3 "%s: Destroy Device Session %s\n", DEV_ID_LOG(s->device), addrStr);
		sccp_device_setRegistrationState(d, SKINNY_DEVICE_RS_CLEANING);
		d->needcheckringback = 0;
		sccp_dev_clean(d, (d->realtime) ? TRUE : FALSE, cleanupTime);
	}

	found_in_list = sccp_session_removeFromGlobals(s);
	if (!found_in_list) {
		sccp_log((DEBUGCAT_SOCKET)) (VERBOSE_PREFIX_3 "%s: Session could not be found in GLOB(session) %s\n", DEV_ID_LOG(s->device), addrStr);
	}

	
	if (s) {	/* re-evaluate s after sccp_dev_clean */
		sccp_log((DEBUGCAT_SOCKET)) (VERBOSE_PREFIX_3 "SCCP: Destroy Session %s\n", addrStr);
		/* closing fd's */
		sccp_session_lock(s);
		if (s->fds[0].fd > 0) {
			close(s->fds[0].fd);
			s->fds[0].fd = -1;
		}
		sccp_session_unlock(s);

		/* destroying mutex and cleaning the session */
		sccp_mutex_destroy(&s->lock);
		sccp_free(s);
		s = NULL;
	}
}

/*!
 * \brief Socket Device Thread Exit
 * \param session SCCP Session
 *
 * \callgraph
 * \callergraph
 */
void sccp_netsock_device_thread_exit(void *session)
{
	sccp_session_t *s = (sccp_session_t *) session;

	if (!s->device) {
		sccp_log(DEBUGCAT_SOCKET) (VERBOSE_PREFIX_3 "SCCP: Session without a device attached !\n");
	}

	sccp_log((DEBUGCAT_SOCKET)) (VERBOSE_PREFIX_3 "%s: cleanup session\n", DEV_ID_LOG(s->device));
	sccp_session_lock(s);
	s->session_stop = TRUE;
	if (s->fds[0].fd > 0) {
		close(s->fds[0].fd);
		s->fds[0].fd = -1;
	}
	sccp_session_unlock(s);
	sccp_log((DEBUGCAT_SOCKET)) (VERBOSE_PREFIX_3 "%s: Old session marked down\n", DEV_ID_LOG(s->device));
	s->session_thread = AST_PTHREADT_NULL;
	destroy_session(s, SESSION_DEVICE_CLEANUP_TIME);
}

gcc_inline void calc_wait_time(sccp_session_t *s)
{
	float keepaliveAdditionalTimePercent = KEEPALIVE_ADDITIONAL_PERCENT_SESSION;
	float keepAlive = 0;
	float keepAliveInterval = 0;
	sccp_device_t *d = s->device;
	if (!d) {
		keepAlive = GLOB(keepalive);
		keepAliveInterval = GLOB(keepalive);
	} else {
		keepAlive = d->keepalive;
		keepAliveInterval = d->keepaliveinterval;
		if (
			d->skinny_type == SKINNY_DEVICETYPE_CISCO7920 ||
			d->skinny_type == SKINNY_DEVICETYPE_CISCO7921 ||
			d->skinny_type == SKINNY_DEVICETYPE_CISCO7925 ||
			d->skinny_type == SKINNY_DEVICETYPE_CISCO7926 ||
			d->skinny_type == SKINNY_DEVICETYPE_CISCO7975 ||
			d->skinny_type == SKINNY_DEVICETYPE_CISCO7970 ||
			d->skinny_type == SKINNY_DEVICETYPE_CISCO6911
		) {
			keepaliveAdditionalTimePercent = KEEPALIVE_ADDITIONAL_PERCENT_DEVICE;
		}
		if (d->active_channel) {
			keepaliveAdditionalTimePercent = KEEPALIVE_ADDITIONAL_PERCENT_ON_CALL;
		}
	}
	s->keepAlive = (keepAlive * keepaliveAdditionalTimePercent);
	s->keepAliveInterval = (keepAliveInterval * KEEPALIVE_ADDITIONAL_PERCENT_SESSION);
	//sccp_log_and((DEBUGCAT_SOCKET)) (VERBOSE_PREFIX_4 "%s: keepalive:%d, keepaliveinterval:%d\n", s->designator, s->keepAlive, s->keepAliveInterval);
}

/*!
 * \brief Socket Device Thread
 * \param session SCCP Session
 *
 * \callgraph
 * \callergraph
 */
void *sccp_netsock_device_thread(void *session)
{
	int res;
	sccp_session_t *s = (sccp_session_t *) session;

	if (!s) {
		return NULL;
	}
	uint32_t pollTimeout = 0;
	boolean_t oncall = FALSE;
	boolean_t deviceKnown = FALSE;
	calc_wait_time(s);

	int result = 0;	
	unsigned char recv_buffer[SCCP_MAX_PACKET * 2] = "";
	size_t recv_len = 0;
	sccp_msg_t msg = { {0,} };

	pthread_cleanup_push(sccp_netsock_device_thread_exit, session);
<<<<<<< HEAD

	//pthread_setcanceltype(PTHREAD_CANCEL_ASYNCHRONOUS, NULL);
	pthread_setcanceltype(PTHREAD_CANCEL_DEFERRED, NULL);
	pthread_setcancelstate(PTHREAD_CANCEL_DISABLE, NULL);
=======
	pthread_setcanceltype(PTHREAD_CANCEL_ASYNCHRONOUS, NULL);
>>>>>>> 3a043c6e

	while (s->fds[0].fd > 0 && !s->session_stop) {
		if (s->device) {
			if (s->device->pendingUpdate || s->device->pendingDelete) {
				pbx_rwlock_rdlock(&GLOB(lock));
				boolean_t reload_in_progress = GLOB(reload_in_progress);
				pbx_rwlock_unlock(&GLOB(lock));
				if (reload_in_progress == FALSE) {
					sccp_device_check_update(s->device);
				}
			}
			if (!deviceKnown || (s->device->active_channel ? TRUE : FALSE) != oncall) {
				calc_wait_time(s);
				oncall = s->device->active_channel ? TRUE : FALSE;
				deviceKnown = TRUE;
			}
		}
		pthread_setcancelstate(PTHREAD_CANCEL_ENABLE, NULL);
<<<<<<< HEAD
		/* calculate poll timout using keepalive interval */
		maxWaitTime = (s->device) ? s->device->keepalive : GLOB(keepalive);
		maxWaitTime += (maxWaitTime / 100) * keepaliveAdditionalTimePercent;
		pollTimeout = maxWaitTime * 1000;
=======
		pollTimeout = s->keepAliveInterval * 1000;
>>>>>>> 3a043c6e

		sccp_log_and((DEBUGCAT_SOCKET + DEBUGCAT_HIGH)) (VERBOSE_PREFIX_4 "%s: set poll timeout %d for session %d\n", DEV_ID_LOG(s->device), (int) s->keepAliveInterval, s->fds[0].fd);

		res = sccp_netsock_poll(s->fds, 1, pollTimeout);
		pthread_testcancel();
		pthread_setcancelstate(PTHREAD_CANCEL_DISABLE, NULL);
		if (-1 == res) {										/* poll data processing */
			if (errno > 0 && (errno != EAGAIN) && (errno != EINTR)) {
				pbx_log(LOG_ERROR, "%s: poll() returned %d. errno: %s, (ip-address: %s)\n", DEV_ID_LOG(s->device), errno, strerror(errno), s->designator);
				socket_get_error(s, __FILE__, __LINE__, __PRETTY_FUNCTION__, errno);
				__sccp_session_stopthread(s, SKINNY_DEVICE_RS_FAILED);
				break;
			}
		} else if (0 == res) {										/* poll timeout */
			uintmax_t timediff = (uintmax_t)time(0) - (uintmax_t)s->lastKeepAlive;
			if (timediff >= s->keepAlive) {
				pbx_log(LOG_NOTICE, "%s: Closing session because connection timed out after %ju seconds (ip-address: %s).\n", DEV_ID_LOG(s->device), timediff, s->designator);
				__sccp_session_stopthread(s, SKINNY_DEVICE_RS_TIMEOUT);
				break;
			}
		} else if (res > 0) {										/* poll data processing */
			if (s->fds[0].revents & POLLIN || s->fds[0].revents & POLLPRI) {			/* POLLIN | POLLPRI */
				//sccp_log_and((DEBUGCAT_SOCKET + DEBUGCAT_HIGH)) (VERBOSE_PREFIX_2 "%s: Session New Data Arriving at buffer position:%lu\n", DEV_ID_LOG(s->device), recv_len);
				result = recv(s->fds[0].fd, recv_buffer + recv_len, (SCCP_MAX_PACKET * 2) - recv_len, 0);
				s->lastKeepAlive = time(0);
				if (result <= 0) {
					if (result < 0 || (errno != EINTR || errno != EAGAIN)) {
						socket_get_error(s, __FILE__, __LINE__, __PRETTY_FUNCTION__, errno);
						break;
					}				
				} else if (!((recv_len += result) && ((SCCP_MAX_PACKET * 2) - recv_len) && process_buffer(s, &msg, recv_buffer, &recv_len) == 0)) {
					pbx_log(LOG_ERROR, "%s: (netsock_device_thread) Received a packet or message (with result:%d) which we could not handle, giving up session: %p!\n", s->designator, result, s);
					sccp_dump_msg(&msg);
					if (s->device) {
						sccp_device_sendReset(s->device, SKINNY_DEVICE_RESTART);
					}
					__sccp_session_stopthread(s, SKINNY_DEVICE_RS_FAILED);
					break;
				}
				s->lastKeepAlive = time(0);
			} else {										/* POLLHUP / POLLERR */
				pbx_log(LOG_NOTICE, "%s: Closing session because we received POLLPRI/POLLHUP/POLLERR\n", s->designator);
				__sccp_session_stopthread(s, SKINNY_DEVICE_RS_FAILED);
				break;
			}
		} else {											/* poll returned invalid res */
			pbx_log(LOG_NOTICE, "%s: Poll Returned invalid result: %d.\n", DEV_ID_LOG(s->device), res);
		}
		pthread_setcancelstate(PTHREAD_CANCEL_ENABLE, NULL);
		pthread_testcancel();
		pthread_setcancelstate(PTHREAD_CANCEL_DISABLE, NULL);
	}
	sccp_log((DEBUGCAT_SOCKET)) (VERBOSE_PREFIX_3 "%s: Exiting sccp_socket device thread\n", DEV_ID_LOG(s->device));
	pthread_cleanup_pop(1);

	return NULL;
}

/* stop session device thread from the same thread */
void __sccp_session_stopthread(sessionPtr session, uint8_t newRegistrationState)
{
	if (!session) {
		pbx_log(LOG_NOTICE, "SCCP: session already terminated\n");
		return;
	}
	sccp_log((DEBUGCAT_SOCKET)) (VERBOSE_PREFIX_2 "%s: Stopping Session Thread\n", DEV_ID_LOG(session->device));

	session->session_stop = TRUE;
	if (session->device) {
		sccp_device_setRegistrationState(session->device, newRegistrationState);
	}
	if (AST_PTHREADT_NULL != session->session_thread) {
		shutdown(session->fds[0].fd, SHUT_RD);								// this will also wake up poll
		// which is waiting for a read event and close down the thread nicely
	}
}

/* cleanup session device thread from another thread */
static void __sccp_netsock_end_device_thread(sccp_session_t *session)
{
	/* send thread cancellation (will interrupt poll if necessary) */
	pthread_t session_thread = session->session_thread;
	if (session_thread == AST_PTHREADT_NULL) {
		return;
	}
	session->session_thread = AST_PTHREADT_NULL;

	int s = pthread_cancel(session_thread);
	if (s != 0) {
		pbx_log(LOG_NOTICE, "SCCP: (session_crossdevice_cleanup) pthread_cancel error\n");
	}

	/* join previous session thread, wait for device cleanup */
	void *res;
	int waitloop = 10;
	while (pthread_join(session_thread, &res) != 0 && waitloop-- > 0) {
		usleep(100);
	}
	if (res != PTHREAD_CANCELED) {
		pbx_log(LOG_ERROR, "SCCP: (session_crossdevice_cleanup) pthread join failed\n");
	}
}

/* check if same or different thread, choose thread cancel method accordingly */
gcc_inline void sccp_session_stopthread(constSessionPtr session, uint8_t newRegistrationState)
{
	sccp_session_t * s = (sccp_session_t *)session;								/* discard const */
	if (s) {
		pthread_t ptid = pthread_self();
		if (ptid == s->session_thread) {
			__sccp_session_stopthread(s, newRegistrationState);
		} else {
			__sccp_netsock_end_device_thread(s);
		}
	}
}

/*!
 * \brief Socket Accept Connection
 *
 * \lock
 *      - sessions
 */
static void sccp_accept_connection(void)
{
	/* called without GLOB(sessions_lock) */
	struct sockaddr_storage incoming;
	sccp_session_t *s;
	int new_socket;
	char addrStr[INET6_ADDRSTRLEN];

	socklen_t length = (socklen_t) (sizeof(struct sockaddr_storage));

	if (!(s = sccp_calloc(sizeof *s, 1))) {
		pbx_log(LOG_ERROR, SS_Memory_Allocation_Error, "SCCP");
		return;
	}

	if ((new_socket = accept(GLOB(descriptor), (struct sockaddr *) &incoming, &length)) < 0) {
		pbx_log(LOG_ERROR, "Error accepting new socket %s\n", strerror(errno));
		sccp_free(s);
		return;
	}
	sccp_netsock_setoptions(new_socket, /*reuse*/ 0, /*linger*/ 0);
	
	memcpy(&s->sin, &incoming, sizeof(s->sin));
	sccp_mutex_init(&s->lock);

	s->fds[0].events = POLLIN | POLLPRI;
	s->fds[0].revents = 0;
	s->fds[0].fd = new_socket;

	if (!GLOB(ha)) {
		pbx_log(LOG_NOTICE, "No global ha list\n");
	}

	sccp_copy_string(addrStr, sccp_netsock_stringify(&s->sin), sizeof(addrStr));

	/* check ip address against global permit/deny ACL */
	if (GLOB(ha) && sccp_apply_ha(GLOB(ha), &s->sin) != AST_SENSE_ALLOW) {
		struct ast_str *buf = pbx_str_alloca(DEFAULT_PBX_STR_BUFFERSIZE);
		if (buf) {
			sccp_print_ha(buf, DEFAULT_PBX_STR_BUFFERSIZE, GLOB(ha));
			sccp_log(0) ("SCCP: Rejecting Connection: Ip-address '%s' denied. Check general deny/permit settings (%s).\n", addrStr, pbx_str_buffer(buf));
			pbx_log(LOG_WARNING, "SCCP: Rejecting Connection: Ip-address '%s' denied. Check general deny/permit settings (%s).\n", addrStr, pbx_str_buffer(buf));
		} else {
			pbx_log(LOG_ERROR, SS_Memory_Allocation_Error, "SCCP");
		}
		sccp_session_reject(s, "Device ip not authorized");
		destroy_session(s, 0);
		return;
	}
	sccp_session_addToGlobals(s);

	/** set default handler for registration to sccp */
	s->protocolType = SCCP_PROTOCOL;

	s->lastKeepAlive = time(0);
	s->keepAlive = GLOB(keepalive);
	s->keepAliveInterval = GLOB(keepalive);
	sccp_log((DEBUGCAT_CORE)) (VERBOSE_PREFIX_3 "SCCP: Accepted Client Connection from %s\n", addrStr);

	if (sccp_netsock_is_any_addr(&GLOB(bindaddr))) {
		__sccp_session_setOurAddressFromTheirs(&incoming, &s->ourip);
	} else {
		memcpy(&s->ourip, &GLOB(bindaddr), sizeof(s->ourip));
	}
	sccp_copy_string(s->designator, sccp_netsock_stringify(&s->ourip), sizeof(s->designator));

	sccp_log((DEBUGCAT_CORE)) (VERBOSE_PREFIX_3 "SCCP: Connected on server via %s\n", s->designator);

	size_t stacksize = 0;
	pthread_attr_t attr;

	pthread_attr_init(&attr);
	pthread_attr_setdetachstate(&attr, PTHREAD_CREATE_DETACHED);

	pbx_pthread_create(&s->session_thread, &attr, sccp_netsock_device_thread, s);
	if (!pthread_attr_getstacksize(&attr, &stacksize)) {
		sccp_log((DEBUGCAT_HIGH)) (VERBOSE_PREFIX_3 "SCCP: Using %d memory for this thread\n", (int) stacksize);
	}
}

static void sccp_netsock_cleanup_timed_out(void)
{
	sccp_session_t *session;

	pbx_rwlock_rdlock(&GLOB(lock));
	boolean_t reload_in_progress = GLOB(reload_in_progress);
	boolean_t module_running = GLOB(module_running);
	pbx_rwlock_unlock(&GLOB(lock));
	if (module_running && !reload_in_progress) {
		SCCP_LIST_TRAVERSE_SAFE_BEGIN(&GLOB(sessions), session, list) {
			if ((time(0) - session->lastKeepAlive) > (5 * GLOB(keepalive)) && (session->session_thread != AST_PTHREADT_NULL)) {
				__sccp_netsock_end_device_thread(session);
			}
		}
		SCCP_LIST_TRAVERSE_SAFE_END;
	}
}


/*!
 * \brief Socket Thread
 * \param ignore None
 *
 * \lock
 *      - sessions
 *      - globals
 *	- see sccp_device_check_update()
 *	- see sccp_netsock_poll()
 *	- see destroy_session()
 *	- see sccp_read_data()
 *	- see sccp_process_data()
 *	- see sccp_handle_message()
 *	- see sccp_device_sendReset()
 */
void *sccp_netsock_thread(void * ignore)
{
	struct pollfd fds[1];
	fds[0].events = POLLIN | POLLPRI;
	fds[0].revents = 0;

	int res = 0;
	int keepaliveInterval;
	boolean_t reload_in_progress = FALSE;
	boolean_t module_running = TRUE;

	pthread_attr_t attr;
	pthread_attr_init(&attr);
	pthread_attr_setdetachstate(&attr, PTHREAD_CREATE_DETACHED);
	while (GLOB(descriptor) > -1) {
		pbx_rwlock_rdlock(&GLOB(lock));
		fds[0].fd = GLOB(descriptor);
		keepaliveInterval = GLOB(keepalive) * 5000;					/* 60 * 5 * 1000 = 300000 =(5 minutes) */
		pbx_rwlock_unlock(&GLOB(lock));

		res = sccp_netsock_poll(fds, 1, keepaliveInterval);
		if (res < 0) {
			if (!(errno == EINTR || errno == EAGAIN)) {
				pbx_log(LOG_ERROR, "SCCP poll() returned %d. errno: %d (%s)\n", res, errno, strerror(errno));
				break;
			}
		} else if (res == 0) {
			sccp_netsock_cleanup_timed_out();
		} else {
			pbx_rwlock_rdlock(&GLOB(lock));
			reload_in_progress = GLOB(reload_in_progress);
			module_running = GLOB(module_running);
			pbx_rwlock_unlock(&GLOB(lock));
			if (!module_running) {
				sccp_log((DEBUGCAT_SOCKET)) (VERBOSE_PREFIX_3 "SCCP: Module not running. exiting thread.\n");
				break;
			}
			if (!reload_in_progress) {
				sccp_log((DEBUGCAT_SOCKET)) (VERBOSE_PREFIX_3 "SCCP: Accept Connection\n");
				sccp_accept_connection();
			}
		}
	}
	pbx_rwlock_wrlock(&GLOB(lock));
	GLOB(socket_thread) = AST_PTHREADT_NULL;
	close(GLOB(descriptor));
	GLOB(descriptor) = -1;
	pbx_rwlock_unlock(&GLOB(lock));

	sccp_log((DEBUGCAT_SOCKET)) (VERBOSE_PREFIX_3 "SCCP: Exit from the socket thread\n");
	return NULL;
}

/*!
 * \brief Socket Send Message
 * \param device SCCP Device
 * \param t SCCP Message
 */
void sccp_session_sendmsg(const sccp_device_t * device, sccp_mid_t t)
{
	if (!device || !device->session) {
		sccp_log((DEBUGCAT_SOCKET)) (VERBOSE_PREFIX_3 "SCCP: (sccp_session_sendmsg) No device available to send message to\n");
		return;
	}

	sccp_msg_t *msg = sccp_build_packet(t, 0);

	if (msg) {
		sccp_session_send(device, msg);
	}
}

/*!
 * \brief Socket Send
 * \param device SCCP Device
 * \param msg_in Message Data Structure (sccp_msg_t)
 * \return SCCP Session Send
 */
int sccp_session_send(constDevicePtr device, const sccp_msg_t * msg_in)
{
	//const sccp_session_t * const s = sccp_session_findByDevice(device);
	sccp_msg_t *msg = (sccp_msg_t *) msg_in;				/* discard const * const */
	const sccp_session_t * const s = device && device->session ? device->session : NULL;

	if (s && !s->session_stop) {
		return sccp_session_send2(s, msg);
	} 
	return -1;
}

/*!
 * \brief Socket Send Message
 * \param session Session SCCP Session (can't be null)
 * \param msg Message Data Structure (sccp_msg_t) (Will be freed automatically at the end)
 * \return Result as Int
 *
 * \lock
 *      - session
 */
int sccp_session_send2(constSessionPtr session, sccp_msg_t * msg)
{
	sccp_session_t * const s = (sessionPtr) session;								/* discard const */
	ssize_t res = 0;
	uint32_t msgid = letohl(msg->header.lel_messageId);
	ssize_t bytesSent;
	ssize_t bufLen;
	uint8_t *bufAddr;

	if (s && s->session_stop) {
		return -1;
	}

	if (!s || s->fds[0].fd <= 0) {
		sccp_log((DEBUGCAT_HIGH)) (VERBOSE_PREFIX_3 "SCCP: Tried to send packet over DOWN device.\n");
		if (s) {
			__sccp_session_stopthread(s, SKINNY_DEVICE_RS_FAILED);
		}
		sccp_free(msg);
		msg = NULL;
		return -1;
	}
	int mysocket = s->fds[0].fd;

	if (msgid == KeepAliveAckMessage || msgid == RegisterAckMessage || msgid == UnregisterAckMessage) {
		msg->header.lel_protocolVer = 0;
	} else if (s->device && s->device->protocol) {
		msg->header.lel_protocolVer = s->device->protocol->version < 10 ? 0 : htolel(s->device->protocol->version);
	} else {
		msg->header.lel_protocolVer = 0;
	}

	if (msg && (GLOB(debug) & DEBUGCAT_MESSAGE) != 0) {
		uint32_t mid = letohl(msg->header.lel_messageId);

		pbx_log(LOG_NOTICE, "%s: Send Message: %s(0x%04X) %d bytes length\n", DEV_ID_LOG(s->device), msgtype2str(mid), mid, msg->header.length);
		sccp_dump_msg(msg);
	}

	uint backoff = WRITE_BACKOFF;
	bytesSent = 0;
	bufAddr = ((uint8_t *) msg);
	bufLen = (ssize_t) (letohl(msg->header.length) + 8);
	do {
		pbx_mutex_lock(&s->write_lock);									/* prevent two threads writing at the same time. That should happen in a synchronized way */
		res = send(mysocket, bufAddr + bytesSent, bufLen - bytesSent, 0);
		pbx_mutex_unlock(&s->write_lock);
		if (res <= 0) {
			if (errno == EINTR) {
				usleep(backoff);								/* back off to give network/other threads some time */
				backoff *= 2;
				continue;
			}
			socket_get_error(s, __FILE__, __LINE__, __PRETTY_FUNCTION__, errno);
			if (s) {
				__sccp_session_stopthread(s, SKINNY_DEVICE_RS_FAILED);
			}
			res = -1;
			break;
		}
		bytesSent += res;
	} while (bytesSent < bufLen && s && !s->session_stop && mysocket > 0);

	sccp_free(msg);
	msg = NULL;

	if (bytesSent < bufLen) {
		pbx_log(LOG_ERROR, "%s: Could only send %d of %d bytes!\n", DEV_ID_LOG(s->device), (int) bytesSent, (int) bufLen);
		res = -1;
	}

	return res;
}

/*!
 * \brief Send a Reject Message to Device.
 * \param session SCCP Session Pointer
 * \param message Message as char (reason of rejection)
 */
sccp_session_t *sccp_session_reject(constSessionPtr session, char *message)
{
	sccp_msg_t *msg = NULL;
	sccp_session_t * const s = (sccp_session_t * const) session;			/* discard const */

	REQ(msg, RegisterRejectMessage);
	sccp_copy_string(msg->data.RegisterRejectMessage.text, message, sizeof(msg->data.RegisterRejectMessage.text));
	sccp_session_send2(s, msg);
	return NULL;
}

/*!
 * \brief Send a Reject Message to Device.
 * \param current_session SCCP Session Pointer
 * \param previous_session SCCP Session Pointer
 * \param token Do we need to return a token reject or a session reject (as Boolean)
 */
void sccp_session_crossdevice_cleanup(constSessionPtr current_session, sessionPtr previous_session)
{
	if (!current_session || !previous_session) {
		return;
	}
	if (current_session != previous_session && previous_session->session_thread) {
		sccp_log(DEBUGCAT_CORE) (VERBOSE_PREFIX_2 "%s: Previous session %p needs to be cleaned up and killed (%s)!\n", current_session->designator, previous_session->designator, DEV_ID_LOG(previous_session->device));
		__sccp_netsock_end_device_thread(previous_session);
	}
	return;
}

gcc_inline boolean_t sccp_session_check_crossdevice(constSessionPtr session, constDevicePtr device)
{
	if (session && device && ((session->device && session->device != device) || (device->session && device->session != session))) {
		pbx_log(LOG_WARNING, "Session(%p) and Device Session(%p) are of sync.\n", session, device->session);
		return TRUE;
	}
	return FALSE;
}

/*!
 * \brief Send a Reject Message to Device.
 * \param session SCCP Session Pointer
 * \param backoff_time Time to Backoff before retrying TokenSend
 */
void sccp_session_tokenReject(constSessionPtr session, uint32_t backoff_time)
{
	sccp_msg_t *msg = NULL;

	REQ(msg, RegisterTokenReject);
	msg->data.RegisterTokenReject.lel_tokenRejWaitTime = htolel(backoff_time);
	sccp_session_send2(session, msg);
}

/*!
 * \brief Send a token acknowledgement.
 * \param session SCCP Session Pointer
 */
void sccp_session_tokenAck(constSessionPtr session)
{
	sccp_msg_t *msg = NULL;

	REQ(msg, RegisterTokenAck);
	sccp_session_send2(session, msg);
}

/*!
 * \brief Send an Reject Message to the SPCP Device.
 * \param session SCCP Session Pointer
 * \param features Phone Features as Uint32_t
 */
void sccp_session_tokenRejectSPCP(constSessionPtr session, uint32_t features)
{
	sccp_msg_t *msg = NULL;

	REQ(msg, SPCPRegisterTokenReject);
	msg->data.SPCPRegisterTokenReject.lel_features = htolel(features);
	sccp_session_send2(session, msg);
}

/*!
 * \brief Send a token acknowledgement to the SPCP Device.
 * \param session SCCP Session Pointer
 * \param features Phone Features as Uint32_t
 */
void sccp_session_tokenAckSPCP(constSessionPtr session, uint32_t features)
{
	sccp_msg_t *msg = NULL;

	REQ(msg, SPCPRegisterTokenAck);
	msg->data.SPCPRegisterTokenAck.lel_features = htolel(features);
	sccp_session_send2(session, msg);
}

/*!
 * \brief Set Session Protocol
 * \param session SCCP Session
 * \param protocolType Protocol Type as uint16_t
 */
gcc_inline void sccp_session_setProtocol(constSessionPtr session, uint16_t protocolType)
{
	sccp_session_t * s = (sccp_session_t *)session;								/* discard const */

	if (s) {
		s->protocolType = protocolType;
	}
}

/*!
 * \brief Get Session Protocol
 * \param session SCCP Session
 */
gcc_inline uint16_t sccp_session_getProtocol(constSessionPtr session)
{
	if (session) {
		return session->protocolType;
	}
	return UNKNOWN_PROTOCOL;
}

/*!
 * \brief Reset Last KeepAlive
 * \param session SCCP Session
 */
gcc_inline void sccp_session_resetLastKeepAlive(constSessionPtr session)
{
	sccp_session_t * s = (sccp_session_t *)session;								/* discard const */

	if (s) {
		s->lastKeepAlive = time(0);
	}
}

gcc_inline const char * const sccp_session_getDesignator(constSessionPtr session)
{
	return session->designator;
}

/*!
 * \brief Get device connected to this session
 * \note returns retained device
 */
gcc_inline sccp_device_t * const sccp_session_getDevice(constSessionPtr session, boolean_t required)
{
	if (!session) {
		return NULL;
	}
	sccp_device_t *device = (session->device) ? sccp_device_retain(session->device) : NULL;
	if (required && !device) {
		pbx_log(LOG_WARNING, "No valid Session Device available\n");
		return NULL;
	}
	if (required && sccp_session_check_crossdevice(session, device)) {
		sccp_session_crossdevice_cleanup(session, device->session);
		sccp_device_release(&device);							/* explicit release after error */
		return NULL;
	}
	return device;
}

boolean_t sccp_session_isValid(constSessionPtr session)
{
	if (session && session->fds[0].fd > 0 && !session->session_stop && !sccp_netsock_is_any_addr(&session->ourip)) {
		return TRUE;
	}
	return FALSE;
}

/* -------------------------------------------------------------------------------------------------------SHOW SESSIONS- */
/*!
 * \brief Show Sessions
 * \param fd Fd as int
 * \param total Total number of lines as int
 * \param s AMI Session
 * \param m Message
 * \param argc Argc as int
 * \param argv[] Argv[] as char
 * \return Result as int
 *
 * \called_from_asterisk
 *
 */
int sccp_cli_show_sessions(int fd, sccp_cli_totals_t *totals, struct mansession *s, const struct message *m, int argc, char *argv[])
{
	int local_line_total = 0;
	char clientAddress[INET6_ADDRSTRLEN] = "";

#define CLI_AMI_TABLE_NAME Sessions
#define CLI_AMI_TABLE_PER_ENTRY_NAME Session
#define CLI_AMI_TABLE_LIST_ITER_HEAD &GLOB(sessions)
#define CLI_AMI_TABLE_LIST_ITER_TYPE sccp_session_t
#define CLI_AMI_TABLE_LIST_ITER_VAR session
#define CLI_AMI_TABLE_LIST_LOCK SCCP_RWLIST_RDLOCK
#define CLI_AMI_TABLE_LIST_ITERATOR SCCP_RWLIST_TRAVERSE
#define CLI_AMI_TABLE_LIST_UNLOCK SCCP_RWLIST_UNLOCK
#define CLI_AMI_TABLE_BEFORE_ITERATION 														\
		sccp_session_lock(session);													\
		sccp_copy_string(clientAddress, sccp_netsock_stringify_addr(&session->sin), sizeof(clientAddress));				\
		AUTO_RELEASE(sccp_device_t, d , session->device ? sccp_device_retain(session->device) : NULL);								\
		if (d || (argc == 4 && sccp_strcaseequals(argv[3],"all"))) {									\

#define CLI_AMI_TABLE_AFTER_ITERATION 														\
		}																\
		sccp_session_unlock(session);													\

#define CLI_AMI_TABLE_FIELDS 															\
		CLI_AMI_TABLE_FIELD(Socket,		"-6",		d,	6,	session->fds[0].fd)					\
		CLI_AMI_TABLE_FIELD(IP,			"40.40",	s,	40,	clientAddress)						\
		CLI_AMI_TABLE_FIELD(Port,		"-5",		d,	5,	sccp_netsock_getPort(&session->sin) )    		\
		CLI_AMI_TABLE_FIELD(KA,			"-4",		d,	4,	(uint32_t) (time(0) - session->lastKeepAlive))		\
		CLI_AMI_TABLE_FIELD(DKAI,		"-4",		d,	4,	(d ? d->keepaliveinterval : GLOB(keepalive)))		\
		CLI_AMI_TABLE_FIELD(KAMAX,		"-5",		d,	5,	session->keepAlive)					\
		CLI_AMI_TABLE_FIELD(DeviceName,		"15",		s,	15,	(d) ? d->id : "--")					\
		CLI_AMI_TABLE_FIELD(State,		"-14.14",	s,	14,	(d) ? sccp_devicestate2str(sccp_device_getDeviceState(d)) : "--")		\
		CLI_AMI_TABLE_FIELD(Type,		"-15.15",	s,	15,	(d) ? skinny_devicetype2str(d->skinny_type) : "--")	\
		CLI_AMI_TABLE_FIELD(RegState,		"-10.10",	s,	10,	(d) ? skinny_registrationstate2str(sccp_device_getRegistrationState(d)) : "--")	\
		CLI_AMI_TABLE_FIELD(Token,		"-10.10",	s,	10,	d ? sccp_tokenstate2str(d->status.token) : "--")
#include "sccp_cli_table.h"

	if (s) {
		totals->lines = local_line_total;
		totals->tables = 1;
	}
	return RESULT_SUCCESS;
}

// kate: indent-width 8; replace-tabs off; indent-mode cstyle; auto-insert-doxygen on; line-numbers on; tab-indents on; keep-extra-spaces off; auto-brackets off;<|MERGE_RESOLUTION|>--- conflicted
+++ resolved
@@ -40,14 +40,9 @@
 
 #define WRITE_BACKOFF 500											/* backoff time in millisecs, doubled every write retry (150+300+600+1200+2400+4800 = 9450 millisecs = 9.5 sec) */
 #define SESSION_DEVICE_CLEANUP_TIME 10										/* wait time before destroying a device on thread exit */
-<<<<<<< HEAD
-#define KEEPALIVE_ADDITIONAL_PERCENT 50										/* extra time allowed for device keepalive overrun (percentage of GLOB(keepalive)) */
-#define KEEPALIVE_ADDITIONAL_PERCENT_ON_CALL 130								/* extra time allowed for device keepalive overrun (percentage of GLOB(keepalive)) */
-=======
 #define KEEPALIVE_ADDITIONAL_PERCENT_SESSION 1.05								/* extra time allowed for device keepalive overrun (percentage of GLOB(keepalive)) */
 #define KEEPALIVE_ADDITIONAL_PERCENT_DEVICE 1.20								/* extra time allowed for device keepalive overrun (percentage of GLOB(keepalive)) */
 #define KEEPALIVE_ADDITIONAL_PERCENT_ON_CALL 2.00								/* extra time allowed for device keepalive overrun (percentage of GLOB(keepalive)) */
->>>>>>> 3a043c6e
 
 /* Lock Macro for Sessions */
 #define sccp_session_lock(x)			pbx_mutex_lock(&(x)->lock)
@@ -58,14 +53,8 @@
 void destroy_session(sccp_session_t * s, uint8_t cleanupTime);
 void sccp_netsock_device_thread_exit(void *session);
 void *sccp_netsock_device_thread(void *session);
-<<<<<<< HEAD
 void __sccp_session_stopthread(sessionPtr session, uint8_t newRegistrationState);
-=======
-sccp_session_t *sccp_session_findByDevice(const sccp_device_t * device);
-sccp_session_t *sccp_session_findByIP(const struct sockaddr_storage *sin);
-void sccp_session_destroySessionsByDeviceName(const char *name);
 gcc_inline void calc_wait_time(sccp_session_t *s);
->>>>>>> 3a043c6e
 
 /*!
  * \brief SCCP Session Structure
@@ -611,25 +600,19 @@
 	if (!s) {
 		return NULL;
 	}
+
 	uint32_t pollTimeout = 0;
 	boolean_t oncall = FALSE;
 	boolean_t deviceKnown = FALSE;
 	calc_wait_time(s);
-
-	int result = 0;	
+	
 	unsigned char recv_buffer[SCCP_MAX_PACKET * 2] = "";
 	size_t recv_len = 0;
 	sccp_msg_t msg = { {0,} };
 
 	pthread_cleanup_push(sccp_netsock_device_thread_exit, session);
-<<<<<<< HEAD
-
-	//pthread_setcanceltype(PTHREAD_CANCEL_ASYNCHRONOUS, NULL);
 	pthread_setcanceltype(PTHREAD_CANCEL_DEFERRED, NULL);
 	pthread_setcancelstate(PTHREAD_CANCEL_DISABLE, NULL);
-=======
-	pthread_setcanceltype(PTHREAD_CANCEL_ASYNCHRONOUS, NULL);
->>>>>>> 3a043c6e
 
 	while (s->fds[0].fd > 0 && !s->session_stop) {
 		if (s->device) {
@@ -648,14 +631,7 @@
 			}
 		}
 		pthread_setcancelstate(PTHREAD_CANCEL_ENABLE, NULL);
-<<<<<<< HEAD
-		/* calculate poll timout using keepalive interval */
-		maxWaitTime = (s->device) ? s->device->keepalive : GLOB(keepalive);
-		maxWaitTime += (maxWaitTime / 100) * keepaliveAdditionalTimePercent;
-		pollTimeout = maxWaitTime * 1000;
-=======
 		pollTimeout = s->keepAliveInterval * 1000;
->>>>>>> 3a043c6e
 
 		sccp_log_and((DEBUGCAT_SOCKET + DEBUGCAT_HIGH)) (VERBOSE_PREFIX_4 "%s: set poll timeout %d for session %d\n", DEV_ID_LOG(s->device), (int) s->keepAliveInterval, s->fds[0].fd);
 
@@ -679,7 +655,7 @@
 		} else if (res > 0) {										/* poll data processing */
 			if (s->fds[0].revents & POLLIN || s->fds[0].revents & POLLPRI) {			/* POLLIN | POLLPRI */
 				//sccp_log_and((DEBUGCAT_SOCKET + DEBUGCAT_HIGH)) (VERBOSE_PREFIX_2 "%s: Session New Data Arriving at buffer position:%lu\n", DEV_ID_LOG(s->device), recv_len);
-				result = recv(s->fds[0].fd, recv_buffer + recv_len, (SCCP_MAX_PACKET * 2) - recv_len, 0);
+				int result = recv(s->fds[0].fd, recv_buffer + recv_len, (SCCP_MAX_PACKET * 2) - recv_len, 0);
 				s->lastKeepAlive = time(0);
 				if (result <= 0) {
 					if (result < 0 || (errno != EINTR || errno != EAGAIN)) {
