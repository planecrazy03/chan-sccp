--- conflicted
+++ resolved
@@ -203,11 +203,7 @@
 		}
 		SCCP_LIST_UNLOCK(&l->channels);
 		if (ret) {
-<<<<<<< HEAD
-			break;										// break out of outer look, prevent leaking memory by strdup
-=======
 			break;								// break out of outer look, prevent leaking memory by strdup
->>>>>>> ef0402c3
 		}
 	}
 	SCCP_RWLIST_UNLOCK(&GLOB(lines));
